package main

import (
	"context"
	"fmt"
	"log"
	"log/slog"
	"net/http"
	"os"
	"time"

	"github.com/redis/go-redis/v9"
	"gorm.io/driver/postgres"
	"gorm.io/gorm"
	"gorm.io/gorm/logger"

	"github.com/labstack/echo-contrib/echoprometheus"
	"github.com/labstack/echo/v4"
	"github.com/labstack/echo/v4/middleware"
	"github.com/prometheus/client_golang/prometheus"

	"github.com/totegamma/concurrent"
	"github.com/totegamma/concurrent/client"
	"github.com/totegamma/concurrent/core"
	"github.com/totegamma/concurrent/x/ack"
	"github.com/totegamma/concurrent/x/association"
	"github.com/totegamma/concurrent/x/auth"
	"github.com/totegamma/concurrent/x/domain"
	"github.com/totegamma/concurrent/x/entity"
	"github.com/totegamma/concurrent/x/job"
	"github.com/totegamma/concurrent/x/key"
	"github.com/totegamma/concurrent/x/message"
	"github.com/totegamma/concurrent/x/notification"
	"github.com/totegamma/concurrent/x/profile"
	"github.com/totegamma/concurrent/x/store"
	"github.com/totegamma/concurrent/x/subscription"
	"github.com/totegamma/concurrent/x/timeline"
	"github.com/totegamma/concurrent/x/userkv"

	"github.com/SherClockHolmes/webpush-go"
	"github.com/bradfitz/gomemcache/memcache"
	"github.com/redis/go-redis/extra/redisotel/v9"
	"go.opentelemetry.io/contrib/instrumentation/github.com/labstack/echo/otelecho"
	"go.opentelemetry.io/otel"
	"go.opentelemetry.io/otel/attribute"
	"go.opentelemetry.io/otel/exporters/otlp/otlptrace/otlptracehttp"
	"go.opentelemetry.io/otel/propagation"
	"go.opentelemetry.io/otel/sdk/resource"
	sdktrace "go.opentelemetry.io/otel/sdk/trace"
	semconv "go.opentelemetry.io/otel/semconv/v1.7.0"
	"go.opentelemetry.io/otel/trace"
	"gorm.io/plugin/opentelemetry/tracing"
)

type CustomHandler struct {
	slog.Handler
}

func (h *CustomHandler) Handle(ctx context.Context, r slog.Record) error {

	r.AddAttrs(slog.String("type", "app"))

	span := trace.SpanFromContext(ctx)
	if span.SpanContext().IsValid() {
		r.AddAttrs(slog.String("traceID", span.SpanContext().TraceID().String()))
		r.AddAttrs(slog.String("spanID", span.SpanContext().SpanID().String()))
	}

	return h.Handler.Handle(ctx, r)
}

var (
	version      = "unknown"
	buildMachine = "unknown"
	buildTime    = "unknown"
	goVersion    = "unknown"
)

func main() {

	fmt.Fprint(os.Stderr, concurrent.Banner)

	handler := &CustomHandler{Handler: slog.NewJSONHandler(os.Stdout, nil)}
	slogger := slog.New(handler)
	slog.SetDefault(slogger)

	slog.Info(fmt.Sprintf("Concrnt %s starting...", version))

	e := echo.New()
	e.HidePort = true
	e.HideBanner = true
	config := Config{}
	configPath := os.Getenv("CONCRNT_CONFIG")
	if configPath == "" {
		configPath = "/etc/concrnt/config/config.yaml"
	}

	err := config.Load(configPath)
	if err != nil {
		slog.Error("Failed to load config: ", slog.String("error", err.Error()))
	}

	conconf := core.SetupConfig(config.Concrnt)

	slog.Info(fmt.Sprintf("Config loaded! I am: %s", conconf.CCID))

	if config.Server.EnableTrace {
		cleanup, err := setupTraceProvider(config.Server.TraceEndpoint, config.Concrnt.FQDN+"/ccapi", version)
		if err != nil {
			panic(err)
		}
		defer cleanup()

		skipper := otelecho.WithSkipper(
			func(c echo.Context) bool {
				return c.Path() == "/metrics" || c.Path() == "/health"
			},
		)
		e.Use(otelecho.Middleware("api", skipper))
	}

	e.Use(echoprometheus.NewMiddlewareWithConfig(echoprometheus.MiddlewareConfig{
		Namespace: "ccapi",
		LabelFuncs: map[string]echoprometheus.LabelValueFunc{
			"url": func(c echo.Context, err error) string {
				return "REDACTED"
			},
		},
		Skipper: func(c echo.Context) bool {
			if c.Request().Header.Get("Upgrade") == "websocket" {
				return true
			}
			return c.Path() == "/metrics" || c.Path() == "/health"
		},
	}))

	e.Use(middleware.Recover())

	gormLogger := logger.New(
		log.New(os.Stdout, "\r\n", log.LstdFlags), // io writer
		logger.Config{
			SlowThreshold:             300 * time.Millisecond, // Slow SQL threshold
			LogLevel:                  logger.Warn,            // Log level
			IgnoreRecordNotFoundError: true,                   // Ignore ErrRecordNotFound error for logger
			Colorful:                  true,                   // Enable color
		},
	)

	db, err := gorm.Open(postgres.Open(config.Server.Dsn), &gorm.Config{
		Logger:         gormLogger,
		TranslateError: true,
	})
	if err != nil {
		panic("failed to connect database")
	}
	sqlDB, err := db.DB() // for pinging
	if err != nil {
		panic("failed to connect database")
	}
	defer sqlDB.Close()

	err = db.Use(tracing.NewPlugin(
		tracing.WithDBName("postgres"),
	))
	if err != nil {
		panic("failed to setup tracing plugin")
	}

	// Migrate the schema
	slog.Info("start migrate")
	err = db.AutoMigrate(
		&core.Schema{},
		&core.Message{},
		&core.Profile{},
		&core.Association{},
		&core.Timeline{},
		&core.TimelineItem{},
		&core.Domain{},
		&core.Entity{},
		&core.EntityMeta{},
		&core.Ack{},
		&core.Key{},
		&core.UserKV{},
		&core.Subscription{},
		&core.SubscriptionItem{},
		&core.SemanticID{},
		&core.Job{},
		&core.CommitLog{},
		&core.CommitOwner{},
		&core.NotificationSubscription{},
	)

	if err != nil {
		panic("failed to migrate schema: " + err.Error())
	}

	rdb := redis.NewClient(&redis.Options{
		Addr:     config.Server.RedisAddr,
		Password: "", // no password set
		DB:       config.Server.RedisDB,
	})
	err = redisotel.InstrumentTracing(
		rdb,
		redisotel.WithAttributes(
			attribute.KeyValue{
				Key:   "db.name",
				Value: attribute.StringValue("redis"),
			},
		),
	)
	if err != nil {
		panic("failed to setup tracing plugin")
	}

	mc := memcache.New(config.Server.MemcachedAddr)
	defer mc.Close()

	client := client.NewClient()
	timelineKeeper := timeline.NewKeeper(rdb, mc, client, conconf)

	globalPolicy := concurrent.GetDefaultGlobalPolicy()

	policy := concurrent.SetupPolicyService(rdb, globalPolicy, conconf)

	domainService := concurrent.SetupDomainService(db, client, conconf)
	domainHandler := domain.NewHandler(domainService)

	userKvService := concurrent.SetupUserkvService(db)
	userkvHandler := userkv.NewHandler(userKvService)

	messageService := concurrent.SetupMessageService(db, rdb, mc, timelineKeeper, client, policy, conconf)
	messageHandler := message.NewHandler(messageService)

	associationService := concurrent.SetupAssociationService(db, rdb, mc, timelineKeeper, client, policy, conconf)
	associationHandler := association.NewHandler(associationService)

	profileService := concurrent.SetupProfileService(db, rdb, mc, client, policy, conconf)
	profileHandler := profile.NewHandler(profileService)

	timelineService := concurrent.SetupTimelineService(db, rdb, mc, timelineKeeper, client, policy, conconf)
	timelineHandler := timeline.NewHandler(timelineService)

	entityService := concurrent.SetupEntityService(db, rdb, mc, client, policy, conconf)
	entityHandler := entity.NewHandler(entityService)

	authService := concurrent.SetupAuthService(db, rdb, mc, client, policy, conconf)
	authHandler := auth.NewHandler(authService)

	keyService := concurrent.SetupKeyService(db, rdb, mc, client, conconf)
	keyHandler := key.NewHandler(keyService)

	ackService := concurrent.SetupAckService(db, rdb, mc, client, policy, conconf)
	ackHandler := ack.NewHandler(ackService)

	storeService := concurrent.SetupStoreService(db, rdb, mc, timelineKeeper, client, policy, conconf, config.Server.RepositoryPath)
	storeHandler := store.NewHandler(storeService)

	subscriptionService := concurrent.SetupSubscriptionService(db, rdb, mc, client, policy, conconf)
	subscriptionHandler := subscription.NewHandler(subscriptionService)

	jobService := concurrent.SetupJobService(db)
	jobHandler := job.NewHandler(jobService)
	jobReactor := job.NewReactor(storeService, jobService)

<<<<<<< HEAD
=======
	webpushOpts := webpush.Options{
		Subscriber:      "webmaster@" + config.Concrnt.FQDN,
		VAPIDPublicKey:  config.Server.VapidPublicKey,
		VAPIDPrivateKey: config.Server.VapidPrivateKey,
		TTL:             60,
	}

	notificationService := concurrent.SetupNotificationService(db)
	notificationHandler := notification.NewHandler(notificationService)
	notificationReactor := notification.NewReactor(notificationService, timelineService, webpushOpts)

	// migration from 1.3.2 to 1.3.3
	var remotes []core.Domain
	db.Find(&remotes)
	for _, remote := range remotes {
		go func(remote core.Domain) {
			ctx, cancel := context.WithTimeout(context.Background(), 10*time.Second)
			defer cancel()
			msg := "succeed"
			_, err := domainService.ForceFetch(ctx, remote.ID)
			if err != nil {
				msg = err.Error()
			}
			fmt.Println("force fetch", remote.ID, msg)
		}(remote)
	}

>>>>>>> 7a10c90f
	apiV1 := e.Group("", auth.ReceiveGatewayAuthPropagation)
	// store
	apiV1.POST("/commit", storeHandler.Commit)

	// domain
	apiV1.GET("/domain", func(c echo.Context) error {
		meta := config.Profile
		meta.Registration = config.Concrnt.Registration
		meta.Version = version
		meta.BuildInfo = BuildInfo{
			BuildTime:    buildTime,
			BuildMachine: buildMachine,
			GoVersion:    goVersion,
		}
		meta.SiteKey = config.Server.CaptchaSitekey
		meta.VapidKey = config.Server.VapidPublicKey

		return c.JSON(http.StatusOK, echo.Map{"status": "ok", "content": core.Domain{
			ID:        conconf.FQDN,
			CCID:      conconf.CCID,
			CSID:      conconf.CSID,
			Dimension: conconf.Dimension,
			Meta:      meta,
		}})
	})
	apiV1.GET("/domain/:id", domainHandler.Get)
	apiV1.GET("/domains", domainHandler.List)

	// entity
	apiV1.GET("/entity", entityHandler.GetSelf, auth.Restrict(auth.ISREGISTERED))
	apiV1.GET("/entity/:id", entityHandler.Get)
	apiV1.GET("/entity/:id/acking", ackHandler.GetAcking)
	apiV1.GET("/entity/:id/acker", ackHandler.GetAcker)
	apiV1.GET("/entities", entityHandler.List)

	// message
	apiV1.GET("/message/:id", messageHandler.Get)
	apiV1.GET("/message/:id/associations", associationHandler.GetFiltered)
	apiV1.GET("/message/:id/associationcounts", associationHandler.GetCounts)
	apiV1.GET("/message/:id/associations/mine", associationHandler.GetOwnByTarget, auth.Restrict(auth.ISKNOWN))

	// association
	apiV1.GET("/association/:id", associationHandler.Get)

	// profile
	apiV1.GET("/profile/:id", profileHandler.Get)
	apiV1.GET("/profile/:owner/:semanticid", profileHandler.GetBySemanticID)
	apiV1.GET("/profiles", profileHandler.Query)
	apiV1.GET("/profile/:id/associations", associationHandler.GetAttached)

	// timeline
	apiV1.GET("/timeline/:id", timelineHandler.Get)
	apiV1.GET("/timeline/:id/query", timelineHandler.Query)
	apiV1.GET("/timeline/:id/associations", associationHandler.GetAttached)
	apiV1.GET("/timelines", timelineHandler.List)
	apiV1.GET("/timelines/mine", timelineHandler.ListMine)
	apiV1.GET("/timelines/recent", timelineHandler.Recent)
	apiV1.GET("/timelines/range", timelineHandler.Range)
	apiV1.GET("/timelines/chunks", timelineHandler.GetChunks)
	apiV1.GET("/timelines/retracted", timelineHandler.Retracted)
	apiV1.GET("/timelines/realtime", timelineHandler.Realtime)

	// chunk
	apiV1.GET("/chunks/itr", timelineHandler.GetChunkItr)
	apiV1.GET("/chunks/body", timelineHandler.GetChunkBody)

	// userkv
	apiV1.GET("/kv/:key", userkvHandler.Get, auth.Restrict(auth.ISREGISTERED))
	apiV1.PUT("/kv/:key", userkvHandler.Upsert, auth.Restrict(auth.ISREGISTERED))

	// auth
	apiV1.GET("/auth/passport", authHandler.GetPassport, auth.Restrict(auth.ISLOCAL))

	// key
	apiV1.GET("/key/:id", keyHandler.GetKeyResolution)
	apiV1.GET("/keys/mine", keyHandler.GetKeyMine, auth.Restrict(auth.ISREGISTERED))

	// subscription
	apiV1.GET("/subscription/:id", subscriptionHandler.GetSubscription)
	apiV1.GET("/subscription/:id/associations", associationHandler.GetAttached)
	apiV1.GET("/subscriptions/mine", subscriptionHandler.GetOwnSubscriptions, auth.Restrict(auth.ISLOCAL))

	// storage
	apiV1.GET("/repository", storeHandler.Get, auth.Restrict(auth.ISREGISTERED))
	apiV1.POST("/repository", storeHandler.Post, auth.Restrict(auth.ISLOCAL))
	apiV1.GET("/repositories/sync", storeHandler.GetSyncStatus, auth.Restrict(auth.ISREGISTERED))
	apiV1.POST("/repositories/sync", storeHandler.PerformSync, auth.Restrict(auth.ISREGISTERED))

	// job
	apiV1.GET("/jobs", jobHandler.List, auth.Restrict(auth.ISREGISTERED))
	apiV1.POST("/jobs", jobHandler.Create, auth.Restrict(auth.ISREGISTERED))
	apiV1.DELETE("/job/:id", jobHandler.Cancel, auth.Restrict(auth.ISREGISTERED))

	// notification
	apiV1.POST("/notification", notificationHandler.Subscribe, auth.Restrict(auth.ISREGISTERED))
	apiV1.DELETE("/notification/:owner/:vendor_id", notificationHandler.Delete, auth.Restrict(auth.ISREGISTERED))
	apiV1.GET("/notification/:owner/:vendor_id", notificationHandler.Get, auth.Restrict(auth.ISREGISTERED))

	// misc
	e.GET("/health", func(c echo.Context) (err error) {
		ctx := c.Request().Context()

		err = sqlDB.Ping()
		if err != nil {
			return c.String(http.StatusInternalServerError, "db error")
		}

		err = rdb.Ping(ctx).Err()
		if err != nil {
			return c.String(http.StatusInternalServerError, "redis error")
		}

		return c.String(http.StatusOK, "ok")
	})

	var timelineSubscriptionMetrics = prometheus.NewGaugeVec(
		prometheus.GaugeOpts{
			Name: "cc_timeline_subscriptions",
			Help: "timeline subscriptions",
		},
		[]string{"timeline"},
	)
	prometheus.MustRegister(timelineSubscriptionMetrics)

	var resourceCountMetrics = prometheus.NewGaugeVec(
		prometheus.GaugeOpts{
			Name: "cc_resources_count",
			Help: "resources count",
		},
		[]string{"type"},
	)
	prometheus.MustRegister(resourceCountMetrics)

	go func() {
		for {
			time.Sleep(15 * time.Second)
			ctx, cancel := context.WithTimeout(context.Background(), 10*time.Second)
			defer cancel()
			subscriptions, err := timelineService.ListTimelineSubscriptions(ctx)
			if err != nil {
				slog.Error(fmt.Sprintf("failed to list timeline subscriptions: %v", err))
				continue
			}
			for timeline, count := range subscriptions {
				timelineSubscriptionMetrics.WithLabelValues(timeline).Set(float64(count))
			}

			count, err := messageService.Count(ctx)
			if err != nil {
				slog.Error(fmt.Sprintf("failed to count messages: %v", err))
				continue
			}
			resourceCountMetrics.WithLabelValues("message").Set(float64(count))

			count, err = entityService.Count(ctx)
			if err != nil {
				slog.Error(fmt.Sprintf("failed to count entities: %v", err))
				continue
			}
			resourceCountMetrics.WithLabelValues("entity").Set(float64(count))

			count, err = profileService.Count(ctx)
			if err != nil {
				slog.Error(fmt.Sprintf("failed to count profiles: %v", err))
				continue
			}
			resourceCountMetrics.WithLabelValues("profile").Set(float64(count))

			count, err = associationService.Count(ctx)
			if err != nil {
				slog.Error(fmt.Sprintf("failed to count associations: %v", err))
				continue
			}
			resourceCountMetrics.WithLabelValues("association").Set(float64(count))

			count, err = timelineService.Count(ctx)
			if err != nil {
				slog.Error(fmt.Sprintf("failed to count timelines: %v", err))
				continue
			}
			resourceCountMetrics.WithLabelValues("timeline").Set(float64(count))

			timelineService.UpdateMetrics()
		}
	}()

	e.GET("/metrics", echoprometheus.NewHandler())

	timelineKeeper.Start(context.Background())
	jobReactor.Start(context.Background())
	notificationReactor.Start(context.Background())

	port := ":8000"
	envport := os.Getenv("CC_API_PORT")
	if envport != "" {
		port = ":" + envport
	}
	e.Logger.Fatal(e.Start(port))
}

func setupTraceProvider(endpoint string, serviceName string, serviceVersion string) (func(), error) {

	exporter, err := otlptracehttp.New(
		context.Background(),
		otlptracehttp.WithEndpoint(endpoint),
		otlptracehttp.WithInsecure(),
	)

	if err != nil {
		return nil, err
	}

	resource := resource.NewWithAttributes(
		semconv.SchemaURL,
		semconv.ServiceNameKey.String(serviceName),
		semconv.ServiceVersionKey.String(serviceVersion),
	)

	tracerProvider := sdktrace.NewTracerProvider(
		sdktrace.WithBatcher(exporter),
		sdktrace.WithSampler(sdktrace.AlwaysSample()),
		sdktrace.WithResource(resource),
	)
	otel.SetTracerProvider(tracerProvider)

	propagator := propagation.NewCompositeTextMapPropagator(
		propagation.TraceContext{},
		propagation.Baggage{},
	)
	otel.SetTextMapPropagator(propagator)

	cleanup := func() {
		ctx, cancel := context.WithCancel(context.Background())
		defer cancel()
		if err := tracerProvider.Shutdown(ctx); err != nil {
			slog.Error(fmt.Sprintf("Failed to shutdown tracer provider: %v", err))
		}
	}
	return cleanup, nil
}<|MERGE_RESOLUTION|>--- conflicted
+++ resolved
@@ -262,8 +262,6 @@
 	jobHandler := job.NewHandler(jobService)
 	jobReactor := job.NewReactor(storeService, jobService)
 
-<<<<<<< HEAD
-=======
 	webpushOpts := webpush.Options{
 		Subscriber:      "webmaster@" + config.Concrnt.FQDN,
 		VAPIDPublicKey:  config.Server.VapidPublicKey,
@@ -275,23 +273,6 @@
 	notificationHandler := notification.NewHandler(notificationService)
 	notificationReactor := notification.NewReactor(notificationService, timelineService, webpushOpts)
 
-	// migration from 1.3.2 to 1.3.3
-	var remotes []core.Domain
-	db.Find(&remotes)
-	for _, remote := range remotes {
-		go func(remote core.Domain) {
-			ctx, cancel := context.WithTimeout(context.Background(), 10*time.Second)
-			defer cancel()
-			msg := "succeed"
-			_, err := domainService.ForceFetch(ctx, remote.ID)
-			if err != nil {
-				msg = err.Error()
-			}
-			fmt.Println("force fetch", remote.ID, msg)
-		}(remote)
-	}
-
->>>>>>> 7a10c90f
 	apiV1 := e.Group("", auth.ReceiveGatewayAuthPropagation)
 	// store
 	apiV1.POST("/commit", storeHandler.Commit)
